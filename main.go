--- conflicted
+++ resolved
@@ -57,13 +57,10 @@
 		err = awssqs.Write(opts)
 	case "write activemq":
 		err = activemq.Write(opts)
-<<<<<<< HEAD
 	case "write aws-sns":
 		err = awssns.Write(opts)
-=======
 	case "write azure":
 		err = azure.Write(opts)
->>>>>>> 20664bd4
 
 	// Relay (via CLI flags)
 	case "relay rabbit":
